--- conflicted
+++ resolved
@@ -235,7 +235,6 @@
         if (config.num_lethal() > temperature.size()) {
             Rcerr << "Not enough years of temperature data" << std::endl;
         }
-<<<<<<< HEAD
     }
 
     unsigned count_weather = get_number_of_scheduled_actions(config.spread_schedule());
@@ -253,7 +252,6 @@
             move_scheduled =
                 unsigned(config.scheduler().schedule_action_date(movement_date));
             config.movement_schedule.push_back(move_scheduled);
-=======
         
         if (model_type == ModelType::SusceptibleExposedInfected && managed) {
           for (unsigned e = 0; e < exposed.size(); e++){
@@ -271,7 +269,6 @@
                             outside_dispersers, weather, weather_coefficient[current_index], kernel);
         if (use_movements) {
           last_index = simulation.movement(infected, susceptible, mortality_tracker, total_plants, current_index, last_index, movements, movement_schedule);
->>>>>>> 05b196c5
         }
     }
 
