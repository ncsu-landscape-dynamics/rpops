--- conflicted
+++ resolved
@@ -81,32 +81,14 @@
     double natural_kappa = 0,
     std::string anthropogenic_dir = "NONE",
     double anthropogenic_kappa = 0,
-<<<<<<< HEAD
     Nullable<List> frequencies_n_config = R_NilValue,
-    std::string output_frequency = "year",
-    std::string quarantine_frequency = "year",
-    bool use_quarantine = false,
-    std::string spreadrate_frequency = "year",
-    std::string mortality_frequency = "year",
-    bool use_spreadrates = false,
-=======
-    int output_frequency_n = 1,
-    int quarantine_frequency_n = 1,
-    int spreadrate_frequency_n = 1,
-    int mortality_frequency_n = 1,
->>>>>>> 82d01d2b
     std::string model_type_ = "SI",
     int latency_period = 0,
     double establishment_probability = 0,
     double dispersal_percentage = 0.99,
-<<<<<<< HEAD
-    bool use_overpopulation_movements = false,
     Nullable<List> overpopulation_config = R_NilValue,
     Nullable<List> network_config = R_NilValue,
     Nullable<List> network_data_config = R_NilValue)
-=======
-    Nullable<List> overpopulation_config = R_NilValue)
->>>>>>> 82d01d2b
 {
     Config config;
     config.random_seed = random_seed;
@@ -166,24 +148,13 @@
 
     config.output_frequency = output_frequency;
     config.quarantine_frequency = quarantine_frequency;
-<<<<<<< HEAD
-    config.use_quarantine = use_quarantine;
-=======
-    config.quarantine_frequency_n = quarantine_frequency_n;
     config.use_quarantine = bool_config["use_quarantine"];
->>>>>>> 82d01d2b
     config.spreadrate_frequency = spreadrate_frequency;
     config.mortality_frequency = mortality_frequency;
-<<<<<<< HEAD
-    config.use_spreadrates = use_spreadrates;
-    config.use_overpopulation_movements = use_overpopulation_movements;
-    if (use_overpopulation_movements && overpopulation_config.isNotNull()) {
-=======
     config.mortality_frequency_n = mortality_frequency_n;
     config.use_spreadrates = bool_config["use_spreadrates"];
     config.use_overpopulation_movements = bool_config["use_overpopulation_movements"];
     if (config.use_overpopulation_movements && overpopulation_config.isNotNull()) {
->>>>>>> 82d01d2b
         List over_config(overpopulation_config);
         config.overpopulation_percentage = over_config["overpopulation_percentage"];
         config.leaving_percentage = over_config["leaving_percentage"];
