--- conflicted
+++ resolved
@@ -1,11 +1,6 @@
-<<<<<<< HEAD
-# PoPS (Pest or Pathogen Spread) Model R Wrapper
+# PoPS (Pest or Pathogen Spread) Model R Wrapper <img src="man/PoPS_Logo.png" align="right" width="10%" />
 
-<img src= "www/PoPS_Logo.png" width ="25%">
-
-An R wrapper using RCPP for the [PoPS C++ library](https://github.com/ncsu-landscape-dynamics/PoPShttps://github.com/ncsu-landscape-dynamics/PoPS). PoPs is a stochastic spread model of pests and pathogens in forest and agricultural landscapes. It has been generalized and new features added but was originally developed for *Phytophthora ramorum* and the original version of the model was based on this reference paper: Ross K. Meentemeyer, Nik J. Cunniffe, Alex R. Cook, Joao A. N. Filipe, Richard D. Hunter, David M. Rizzo, and Christopher A. Gilligan 2011. Epidemiological modeling of invasion in heterogeneous landscapes: spread of sudden oak death in California (1990–2030). *Ecosphere* 2:art17. [http://dx.doi.org/10.1890/ES10-00192.1] (http://www.esajournals.org/doi/abs/10.1890/ES10-00192.1) 
-=======
-# PoPS (Pest or Pathogen Spread) Model R Wrapper <img src="www/PoPS_Logo.png" align="right" width="10%" />
+[![Build Status](https://travis-ci.org/ncsu-landscape-dynamics/rpops.svg?branch=development)](https://travis-ci.org/ncsu-landscape-dynamics/rpops)
 
 ## Overview
 
@@ -22,5 +17,4 @@
 
 ## License
 
-Permission to use, copy, modify, and distribute this software and its documentation under the terms of the GNU General Public License is hereby granted. No representations are made about the suitability of this software for any purpose. It is provided "as is" without express or implied warranty. See the GNU General Public License for more details.
->>>>>>> 2b6ab11b
+Permission to use, copy, modify, and distribute this software and its documentation under the terms of the GNU General Public License is hereby granted. No representations are made about the suitability of this software for any purpose. It is provided "as is" without express or implied warranty. See the GNU General Public License for more details.