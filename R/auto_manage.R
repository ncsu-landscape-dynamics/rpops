--- conflicted
+++ resolved
@@ -109,16 +109,13 @@
                         treatment_efficacy = 1, 
                         species = c('species1'), 
                         direction_first = TRUE,
-<<<<<<< HEAD
+                        start_exposed = FALSE,
                         generate_stochasticity = FALSE,
                         establishment_stochasticity = FALSE,
                         movement_stochasticity = FALSE,
                         deterministic = FALSE,
                         establishment_probability = 0,
-                        dispersal_percentage = 0.99) { 
-=======
-                        start_exposed = FALSE) { 
->>>>>>> 05b196c5
+                        dispersal_percentage = 0.99) {
   
   if (model_type == "SEI" && latency_period <= 0) {
     return("Model type is set to SEI but the latency period is less than 1")
