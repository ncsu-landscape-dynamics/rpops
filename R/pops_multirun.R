#' PoPS (Pest or Pathogen Spread) model Multiple Runs
#'
#' A dynamic species distribution model for pest or pathogen spread in forest
#' or agricultural ecosystems. The model is process based meaning that it uses
#' understanding of the effect of weather and other environmental factors on
#' reproduction and survival of the pest/pathogen in order to forecast spread
#' of the pest/pathogen into the future. Run multiple stochasitic simulations,
#' propogating uncertainty in parameters, initial conditions, and drivers.
#' The model is process based meaning that it uses understanding of the effect
#' of weather on reproduction and survival of the pest/pathogen in order to
#' forecast spread of the pest/pathogen into the future.
#'
#' @inheritParams pops
#' @param number_of_iterations how many iterations do you want to run to allow
#' the calibration to converge at least 10
#' @param number_of_cores enter how many cores you want to use (default = NA).
#' If not set uses the # of CPU cores - 1. must be an integer >= 1
#'
#' @importFrom terra app rast xres yres classify extract ext as.points ncol nrow
#' nlyr rowFromCell colFromCell values as.matrix rowFromCell colFromCell crs
#' @importFrom stats runif rnorm median sd
#' @importFrom doParallel registerDoParallel
#' @importFrom foreach  registerDoSEQ %dopar% %do%
#' @importFrom parallel makeCluster stopCluster detectCores
#' @importFrom lubridate interval time_length mdy %within%
#' @return list of infected and susceptible per year
#' @export
#'
pops_multirun <- function(infected_file,
                          host_file,
                          total_populations_file,
                          parameter_means,
                          parameter_cov_matrix,
                          temp = FALSE,
                          temperature_coefficient_file = "",
                          precip = FALSE,
                          precipitation_coefficient_file = "",
                          model_type = "SI",
                          latency_period = 0,
                          time_step = "month",
                          season_month_start = 1,
                          season_month_end = 12,
                          start_date = "2008-01-01",
                          end_date = "2008-12-31",
                          use_lethal_temperature = FALSE,
                          temperature_file = "",
                          lethal_temperature = -12.87,
                          lethal_temperature_month = 1,
                          mortality_on = FALSE,
                          mortality_rate = 0,
                          mortality_time_lag = 0,
                          management = FALSE,
                          treatment_dates = c(""),
                          treatments_file = "",
                          treatment_method = "ratio",
                          natural_kernel_type = "cauchy",
                          anthropogenic_kernel_type = "cauchy",
                          natural_dir = "NONE",
                          anthropogenic_dir = "NONE",
                          number_of_iterations = 100,
                          number_of_cores = NA,
                          pesticide_duration = 0,
                          pesticide_efficacy = 1.0,
                          random_seed = NULL,
                          output_frequency = "year",
                          output_frequency_n = 1,
                          movements_file = "",
                          use_movements = FALSE,
                          start_exposed = FALSE,
                          generate_stochasticity = TRUE,
                          establishment_stochasticity = TRUE,
                          movement_stochasticity = TRUE,
                          deterministic = FALSE,
                          establishment_probability = 0.5,
                          dispersal_percentage = 0.99,
                          quarantine_areas_file = "",
                          use_quarantine = FALSE,
                          use_spreadrates = FALSE,
<<<<<<< HEAD
                          use_overpopulation_movements = FALSE,
                          overpopulation_percentage = 0,
                          leaving_percentage = 0,
                          leaving_scale_coefficient = 1) {
=======
                          exposed_file = "") {
>>>>>>> d205bac9

  config <- c()
  config$random_seed <- random_seed
  config$infected_file <- infected_file
  config$host_file <- host_file
  config$total_populations_file <- total_populations_file
  config$parameter_means <- parameter_means
  config$parameter_cov_matrix <- parameter_cov_matrix
  config$temp <- temp
  config$temperature_coefficient_file <- temperature_coefficient_file
  config$precip <- precip
  config$precipitation_coefficient_file <- precipitation_coefficient_file
  config$model_type <- model_type
  config$latency_period <- latency_period
  config$time_step <- time_step
  config$season_month_start <- season_month_start
  config$season_month_end <- season_month_end
  config$start_date <- start_date
  config$end_date <- end_date
  config$use_lethal_temperature <- use_lethal_temperature
  config$temperature_file <- temperature_file
  config$lethal_temperature <- lethal_temperature
  config$lethal_temperature_month <- lethal_temperature_month
  config$mortality_on <- mortality_on
  config$mortality_rate <- mortality_rate
  config$mortality_time_lag <- mortality_time_lag
  config$management <- management
  config$treatment_dates <- treatment_dates
  config$treatments_file <- treatments_file
  config$treatment_method <- treatment_method
  config$natural_kernel_type <- natural_kernel_type
  config$anthropogenic_kernel_type <- anthropogenic_kernel_type
  config$natural_dir <- natural_dir
  config$anthropogenic_dir <- anthropogenic_dir
  config$pesticide_duration <- pesticide_duration
  config$pesticide_efficacy <- pesticide_efficacy
  config$output_frequency <- output_frequency
  config$output_frequency_n <- output_frequency_n
  config$movements_file <- movements_file
  config$use_movements <- use_movements
  config$start_exposed <- start_exposed
  config$generate_stochasticity <- generate_stochasticity
  config$establishment_stochasticity <- establishment_stochasticity
  config$movement_stochasticity <- movement_stochasticity
  config$deterministic <- deterministic
  config$establishment_probability <- establishment_probability
  config$dispersal_percentage <- dispersal_percentage
  config$quarantine_areas_file <- quarantine_areas_file
  config$use_quarantine <- use_quarantine
  config$use_spreadrates <- use_spreadrates
  overpopulation_config = c()
  overpopulation_config$use_overpopulation_movements <- use_overpopulation_movements
  overpopulation_config$overpopulation_percentage <- overpopulation_percentage
  overpopulation_config$leaving_percentage <- leaving_percentage
  overpopulation_config$leaving_scale_coefficient <- leaving_scale_coefficient
  config$number_of_iterations <- number_of_iterations
  config$number_of_cores <- number_of_cores
  # add function name for use in configuration function to skip
  # function specific specifc configurations namely for validation and
  # calibration.
  config$function_name <- "multirun"
  config$failure <- NULL
  config$exposed_file <- exposed_file

  config <- configuration(config)

  if (!is.null(config$failure)) {
    return(config$failure)
  }

  config$crs <- terra::crs(config$host)
  i <- NULL

  cl <- makeCluster(config$core_count)
  registerDoParallel(cl)

  infected_stack <-
    foreach::foreach(i = seq_len(config$number_of_iterations),
                     .combine = c,
                     .packages = c("PoPS", "terra")) %dopar% {

    config$random_seed <- round(stats::runif(1, 1, 1000000))
    data <- PoPS::pops_model(random_seed = config$random_seed,
                       use_lethal_temperature = config$use_lethal_temperature,
                       lethal_temperature = config$lethal_temperature,
                       lethal_temperature_month =
                         config$lethal_temperature_month,
                       infected = config$infected,
                       exposed = config$exposed,
                       susceptible = config$susceptible,
                       total_populations = config$total_populations,
                       mortality_on = config$mortality_on,
                       mortality_tracker = config$mortality_tracker,
                       mortality = config$mortality,
                       quarantine_areas = config$quarantine_areas,
                       treatment_maps = config$treatment_maps,
                       treatment_dates = config$treatment_dates,
                       pesticide_duration = config$pesticide_duration,
                       resistant = config$resistant,
                       use_movements = config$use_movements,
                       movements = config$movements,
                       movements_dates = config$movements_dates,
                       weather = config$weather,
                       temperature = config$temperature,
                       weather_coefficient = config$weather_coefficient,
                       ew_res = config$ew_res,
                       ns_res = config$ns_res,
                       num_rows = config$num_rows,
                       num_cols = config$num_cols,
                       time_step = config$time_step,
                       reproductive_rate = config$reproductive_rate[i],
                       spatial_indices = config$spatial_indices,
                       mortality_rate = config$mortality_rate,
                       mortality_time_lag = config$mortality_time_lag,
                       season_month_start = config$season_month_start,
                       season_month_end = config$season_month_end,
                       start_date = config$start_date,
                       end_date = config$end_date,
                       treatment_method = config$treatment_method,
                       natural_kernel_type = config$natural_kernel_type,
                       anthropogenic_kernel_type =
                         config$anthropogenic_kernel_type,
                       use_anthropogenic_kernel =
                         config$use_anthropogenic_kernel,
                       percent_natural_dispersal =
                         config$percent_natural_dispersal[i],
                       natural_distance_scale =
                         config$natural_distance_scale[i],
                       anthropogenic_distance_scale =
                         config$anthropogenic_distance_scale[i],
                       natural_dir = config$natural_dir,
                       natural_kappa = config$natural_kappa[i],
                       anthropogenic_dir = config$anthropogenic_dir,
                       anthropogenic_kappa = config$anthropogenic_kappa[i],
                       output_frequency = config$output_frequency,
                       output_frequency_n = config$output_frequency_n,
                       quarantine_frequency = config$quarantine_frequency,
                       quarantine_frequency_n = config$quarantine_frequency_n,
                       use_quarantine = config$use_quarantine,
                       spreadrate_frequency = config$spreadrate_frequency,
                       spreadrate_frequency_n = config$spreadrate_frequency_n,
                       use_spreadrates = config$use_spreadrates,
                       model_type_ = config$model_type,
                       latency_period = config$latency_period,
                       generate_stochasticity =
                         config$generate_stochasticity,
                       establishment_stochasticity =
                         config$establishment_stochasticity,
                       movement_stochasticity = config$movement_stochasticity,
                       deterministic = config$deterministic,
                       establishment_probability =
                         config$establishment_probability,
                       dispersal_percentage = config$dispersal_percentage,
                       overpopulation_config = overpopulation_config
    )

    run <- c()
    run$single_run <- data$infected
    run$comp_years <- data$infected
    run$number_infected <- data$number_infected
    run$susceptible_runs <- data$susceptible
    run$infected_area <- data$area_infected
    run$spread_rate <- data$rates
    run$quarantine_escape <- data$quarantine_escape
    run$quarantine_escape_distance <- data$quarantine_escape_distance
    run$quarantine_escape_direction <- data$quarantine_escape_directions
    run$exposed_runs <- data$exposed

    run

  }

  stopCluster(cl)
  single_runs <- infected_stack[seq(1, length(infected_stack), 10)]
  probability_runs <- infected_stack[seq(2, length(infected_stack), 10)]
  number_infected_runs <- infected_stack[seq(3, length(infected_stack), 10)]
  susceptible_runs <- infected_stack[seq(4, length(infected_stack), 10)]
  area_infected_runs <- infected_stack[seq(5, length(infected_stack), 10)]
  spread_rate_runs <- infected_stack[seq(6, length(infected_stack), 10)]
  quarantine_escape_runs <-
    infected_stack[seq(7, length(infected_stack), 10)]
  quarantine_escape_distance_runs <-
    infected_stack[seq(8, length(infected_stack), 10)]
  quarantine_escape_directions_runs <-
    infected_stack[seq(9, length(infected_stack), 10)]
  exposed_runs <- infected_stack[seq(10, length(infected_stack), 10)]

  prediction <- probability_runs[[1]]
  for (w in seq_len(length(prediction))) {
    prediction[[w]] <- 0
  }
  escape_probability <-
    data.frame(t(rep(0, length(probability_runs[[1]]))))
  infected_area <- data.frame(t(rep(0, length(probability_runs[[1]]))))
  infected_number <- data.frame(t(rep(0, length(probability_runs[[1]]))))
  west_rates <- data.frame(t(rep(0, length(probability_runs[[1]]))))
  east_rates <- data.frame(t(rep(0, length(probability_runs[[1]]))))
  south_rates <- data.frame(t(rep(0, length(probability_runs[[1]]))))
  north_rates <- data.frame(t(rep(0, length(probability_runs[[1]]))))
  max_values <- data.frame(t(rep(0, length(probability_runs[[1]]))))
  quarantine_escapes <-
    data.frame(t(rep(0, length(probability_runs[[1]]))))
  quarantine_escape_distances <-
    data.frame(t(rep(0, length(probability_runs[[1]]))))
  quarantine_escape_directions <-
    data.frame(t(rep(0, length(probability_runs[[1]]))))

  for (p in seq_len(length(probability_runs))) {
    for (w in seq_len(length(prediction))) {
      prob <- probability_runs[[p]][[w]]
      max_values[p, w] <- max(prob)
      prob[prob <= 1] <- 0
      prob[prob > 1] <- 1
      prediction[[w]] <- prediction[[w]] + prob
    }
    infected_number[p, ] <- number_infected_runs[[p]]
    infected_area[p, ] <- area_infected_runs[[p]]
    rates <- do.call(rbind, spread_rate_runs[[p]])
    if (!is.null(rates)) {
      west_rates[p, ] <- rates[, 4]
      east_rates[p, ] <- rates[, 3]
      south_rates[p, ] <- rates[, 2]
      north_rates[p, ] <- rates[, 1]
    }else {
      west_rates[p, ] <- 0
      east_rates[p, ] <- 0
      south_rates[p, ] <- 0
      north_rates[p, ] <- 0
    }

    if (config$use_quarantine &
        length(quarantine_escape_runs[[p]]) ==
        length(probability_runs[[p]])) {
      escape_probability <- escape_probability + quarantine_escape_runs[[p]]
      quarantine_escapes[p, ] <- quarantine_escape_runs[[p]]
      quarantine_escape_distances <- quarantine_escape_distance_runs[[p]]
      quarantine_escape_directions <- quarantine_escape_directions_runs[[p]]
    }
  }

  probability <- prediction
  for (w in seq_len(length(prediction))) {
    probability[[w]] <- (prediction[[w]] / (length(probability_runs))) * 100
  }

  infected_areas <-
    round(sapply(infected_area, function(x) c("Mean" = mean(x, na.rm = TRUE),
                                              "Stand dev" = sd(x))), digits = 0)
  number_infecteds <-
    round(sapply(infected_number, function(x) c("Mean" = mean(x, na.rm = TRUE),
                                                "Stand dev" = sd(x))),
          digits = 0)
  west_rate <-
    round(sapply(west_rates, function(x) c("Mean" = mean(x, na.rm = TRUE),
                                           "Stand dev" = sd(x))), digits = 0)
  east_rate <-
    round(sapply(east_rates, function(x) c("Mean" = mean(x, na.rm = TRUE),
                                           "Stand dev" = sd(x))), digits = 0)
  south_rate <-
    round(sapply(south_rates, function(x) c("Mean" = mean(x, na.rm = TRUE),
                                            "Stand dev" = sd(x))), digits = 0)
  north_rate <-
    round(sapply(north_rates, function(x) c("Mean" = mean(x, na.rm = TRUE),
                                            "Stand dev" = sd(x))), digits = 0)

  west_rate[is.na(west_rate)] <- 0
  east_rate[is.na(east_rate)] <- 0
  south_rate[is.na(south_rate)] <- 0
  north_rate[is.na(north_rate)] <- 0

  ## add quarantine here
  if (use_quarantine) {
    escape_probability <- escape_probability / length(probability_runs) * 100
    if (
      length(quarantine_escape_distances[quarantine_escape_directions == "N"]) >
      0) {
      north_distance_to_quarantine <-
        round(sapply(
          quarantine_escape_distances[quarantine_escape_directions == "N"],
          function(x) c("Mean" = mean(x, na.rm = TRUE),
                        "Stand dev" = sd(x))), digits = 0)
    } else {
      north_distance_to_quarantine <-
        data.frame(t(rep(NA, length(probability_runs[[1]]))))
    }

    if (
      length(quarantine_escape_distances[quarantine_escape_directions == "S"]) >
      0) {
      south_distance_to_quarantine <-
        round(sapply(
          quarantine_escape_distances[quarantine_escape_directions == "S"],
          function(x) c("Mean" = mean(x, na.rm = TRUE),
                        "Stand dev" = sd(x, na.rm = TRUE))), digits = 0)
    } else {
      south_distance_to_quarantine <-
        data.frame(t(rep(NA, length(probability_runs[[1]]))))
    }

    if (
      length(quarantine_escape_distances[quarantine_escape_directions == "E"]) >
      0) {
      east_distance_to_quarantine <-
        round(sapply(
          quarantine_escape_distances[quarantine_escape_directions == "E"],
          function(x) c("Mean" = mean(x, na.rm = TRUE),
                        "Stand dev" = sd(x))), digits = 0)
    } else {
      east_distance_to_quarantine <-
        data.frame(t(rep(NA, length(probability_runs[[1]]))))
    }

    if (
      length(quarantine_escape_distances[quarantine_escape_directions == "W"]) >
      0) {
      west_distance_to_quarantine <-
        round(sapply(
          quarantine_escape_distances[quarantine_escape_directions == "W"],
          function(x) c("Mean" = mean(x, na.rm = TRUE),
                        "Stand dev" = sd(x))), digits = 0)
    } else {
      west_distance_to_quarantine <-
        data.frame(t(rep(NA, length(probability_runs[[1]]))))
    }

  } else {
    escape_probability <-
      data.frame(t(rep(NA, length(probability_runs[[1]]))))
    north_distance_to_quarantine <-
      data.frame(t(rep(NA, length(probability_runs[[1]]))))
    south_distance_to_quarantine <-
      data.frame(t(rep(NA, length(probability_runs[[1]]))))
    east_distance_to_quarantine <-
      data.frame(t(rep(NA, length(probability_runs[[1]]))))
    west_distance_to_quarantine <-
      data.frame(t(rep(NA, length(probability_runs[[1]]))))
  }

  which_median <- function(x) raster::which.min(abs(x - median(x)))

  median_run_index <- which_median(infected_number[[ncol(infected_number)]])
  min_run_index <- which.min(infected_number[[ncol(infected_number)]])
  max_run_index <- which.max(infected_number[[ncol(infected_number)]])

  single_run <- single_runs[[median_run_index]]
  susceptible_run <- susceptible_runs[[median_run_index]]
  exposed_run <- exposed_runs[[median_run_index]]

  min_run <- single_runs[[min_run_index]]
  max_run <- single_runs[[max_run_index]]

  for (q in seq_len(length(single_runs[[1]]))) {
    for (j in seq_len(length(single_runs))) {
      if (j == 1) {
        raster_stacks <- list(single_runs[[j]][[q]])
      } else {
        raster_stacks[[j]] <- single_runs[[j]][[q]]
      }
    }
    raster_stacks2 <- do.call(cbind, raster_stacks)
    raster_stacks2 <-
      array(raster_stacks2, dim = c(dim(raster_stacks[[1]]),
                                  length(raster_stacks)))
    sim_mean <-
      round(apply(raster_stacks2, c(1, 2), mean, na.rm = TRUE), digits = 0)
    sim_sd <- apply(raster_stacks2, c(1, 2), sd, na.rm = TRUE)

    simulation_mean <-
      terra::rast(nrow = config$num_rows, ncol = config$num_cols,
                  xmin = config$xmin, xmax = config$xmax,
                  ymin = config$ymin, ymax = config$ymax, crs = config$crs)
    simulation_sd <- simulation_mean
    simulation_max <- simulation_mean
    simulation_min <- simulation_mean
    simulation_probability <- simulation_mean
    simulation_median <- simulation_mean
    simulation_susceptible <- simulation_mean
    terra::values(simulation_mean) <- sim_mean
    names(simulation_mean) <- "mean"

    terra::values(simulation_sd) <- sim_sd
    names(simulation_sd) <- "sd"

    terra::values(simulation_max) <- max_run[[q]]
    names(simulation_max) <- "max"

    terra::values(simulation_min) <- min_run[[q]]
    names(simulation_min) <- "min"

    terra::values(simulation_median) <- single_run[[q]]
    names(simulation_median) <- "median"

    terra::values(simulation_probability) <- probability[[q]]
    names(simulation_probability) <- "probability"

    terra::values(simulation_susceptible) <- susceptible_run[[q]]
    names(simulation_susceptible) <- "susceptible"

    if (q == 1) {
      simulation_mean_stack <- simulation_mean
      simulation_sd_stack <- simulation_sd
      simulation_min_stack <- simulation_min
      simulation_max_stack <- simulation_max
      simulation_median_stack <- simulation_median
      simulation_probability_stack <- simulation_probability
    } else {
      simulation_mean_stack <- c(simulation_mean_stack, simulation_mean)
      simulation_sd_stack <- c(simulation_sd_stack, simulation_sd)
      simulation_min_stack <- c(simulation_min_stack, simulation_min)
      simulation_max_stack <- c(simulation_max_stack, simulation_max)
      simulation_median_stack <- c(simulation_median_stack, simulation_median)
      simulation_probability_stack <-
        c(simulation_probability_stack, simulation_probability)
    }
  }

  outputs <-
    list(simulation_probability_stack,
         simulation_mean_stack,
         simulation_sd_stack,
         simulation_min_stack,
         simulation_max_stack,
         single_run,
         susceptible_run,
         exposed_run,
         number_infecteds,
         infected_areas,
         west_rate,
         east_rate,
         south_rate,
         north_rate,
         escape_probability,
         north_distance_to_quarantine,
         south_distance_to_quarantine,
         east_distance_to_quarantine,
         west_distance_to_quarantine)

  names(outputs) <-
    c("probability",
      "simulation_mean",
      "simulation_sd",
      "simulation_min",
      "simulation_max",
      "single_run",
      "susceptible_run",
      "exposed_run",
      "number_infecteds",
      "infected_areas",
      "west_rate",
      "east_rate",
      "south_rate",
      "north_rate",
      "escape_probability",
      "north_distance_to_quarantine",
      "south_distance_to_quarantine",
      "east_distance_to_quarantine",
      "west_distance_to_quarantine")

  return(outputs)
}<|MERGE_RESOLUTION|>--- conflicted
+++ resolved
@@ -76,14 +76,10 @@
                           quarantine_areas_file = "",
                           use_quarantine = FALSE,
                           use_spreadrates = FALSE,
-<<<<<<< HEAD
                           use_overpopulation_movements = FALSE,
                           overpopulation_percentage = 0,
                           leaving_percentage = 0,
                           leaving_scale_coefficient = 1) {
-=======
-                          exposed_file = "") {
->>>>>>> d205bac9
 
   config <- c()
   config$random_seed <- random_seed
