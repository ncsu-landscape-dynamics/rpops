--- conflicted
+++ resolved
@@ -350,7 +350,7 @@
   } 
 }
 
-<<<<<<< HEAD
+
 bayesian_MNN_checks <- function(prior_means, prior_cov_matrix, calibrated_means, calibrated_cov_matrix, prior_weight, weight) {
   checks_passed <- TRUE
   if (length(prior_means) == length(calibrated_means) && prior_weight > 0) {
@@ -444,7 +444,14 @@
   if (checks_passed) {
     outs <- list(checks_passed)
     names(outs) <- c('checks_passed')
-=======
+    return(outs)
+  } else {
+    outs <- list(checks_passed, failed_check)
+    names(outs) <- c('checks_passed', 'failed_check')
+    return(outs)
+  }
+}
+
 movement_checks <- function(x, rast, start_date, end_date) {
   checks_passed <- TRUE
   
@@ -494,7 +501,6 @@
   if (checks_passed) {
     outs <- list(checks_passed, movement, movements_dates, movements_r)
     names(outs) <- c('checks_passed', 'movements', 'movements_dates', 'movements_r')
->>>>>>> 6b55a292
     return(outs)
   } else {
     outs <- list(checks_passed, failed_check)
