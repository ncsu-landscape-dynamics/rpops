#' Validates the accuracy of the calibrated reproductive rate and dispersal
#' scales of the pops model.
#'
#' This function uses the quantity, allocation, and configuration disagreement
#' to validate the model across the landscape using the parameters from the
#' calibrate function. Ideally the model is calibrated with 2 or more years of
#' data and validated for the last year or if you have 6 or more years of data
#' then the model can be validated for the final 2 years.
#'
#' @inheritParams pops
#' @param infected_years_file years of initial infection/infestation as
#' individual locations of a pest or pathogen in raster format
#' @param number_of_iterations how many iterations do you want to run to allow
#' the calibration to converge at least 10
#' @param number_of_cores enter how many cores you want to use (default = NA).
#' If not set uses the # of CPU cores - 1. must be an integer >= 1
#' @param success_metric Choose which success metric to use for calibration.
#' Choices are "quantity", "quantity and configuration", "residual error" and
#' "odds ratio". Default is "quantity"
#' @param mask Raster file used to provide a mask to remove 0's that are not
#' true negatives from comparisons (e.g. mask out lakes and oceans from statics
#' if modeling terrestrial species).
#' @param parameter_means the parameter means from the abc calibration function
#' (posterior means)
#' @param parameter_cov_matrix the parameter covariance matrix from the abc
#' calibration function (posterior covairance matrix)
#'
#' @importFrom terra app rast xres yres classify extract ext as.points ncol nrow
#' nlyr rowFromCell colFromCell values as.matrix rowFromCell colFromCell crs
#' @importFrom stats runif rnorm
#' @importFrom doParallel registerDoParallel
#' @importFrom foreach  registerDoSEQ %dopar%
#' @importFrom parallel makeCluster stopCluster detectCores
#' @importFrom lubridate interval time_length mdy %within%
#' @importFrom MASS mvrnorm
#'
#' @return a dataframe of the variables saved and their success metrics for
#' each run
#' @export
#'
validate <- function(infected_years_file,
                     number_of_iterations,
                     number_of_cores = NA,
                     parameter_means,
                     parameter_cov_matrix,
                     infected_file,
                     host_file,
                     total_populations_file,
                     temp = FALSE,
                     temperature_coefficient_file = "",
                     precip = FALSE,
                     precipitation_coefficient_file = "",
                     model_type = "SI",
                     latency_period = 0,
                     time_step = "month",
                     season_month_start = 1,
                     season_month_end = 12,
                     start_date = "2008-01-01",
                     end_date = "2008-12-31",
                     use_lethal_temperature = FALSE,
                     temperature_file = "",
                     lethal_temperature = -12.87,
                     lethal_temperature_month = 1,
                     mortality_on = FALSE,
                     mortality_rate = 0,
                     mortality_time_lag = 0,
                     management = FALSE,
                     treatment_dates = c(""),
                     treatments_file = "",
                     treatment_method = "ratio",
                     natural_kernel_type = "cauchy",
                     anthropogenic_kernel_type = "cauchy",
                     natural_dir = "NONE",
                     anthropogenic_dir = "NONE",
                     pesticide_duration = 0,
                     pesticide_efficacy = 1.0,
                     mask = NULL,
                     success_metric = "quantity",
                     output_frequency = "year",
                     output_frequency_n = 1,
                     movements_file = "",
                     use_movements = FALSE,
                     start_exposed = FALSE,
                     generate_stochasticity = TRUE,
                     establishment_stochasticity = TRUE,
                     movement_stochasticity = TRUE,
                     deterministic = FALSE,
                     establishment_probability = 0.5,
                     dispersal_percentage = 0.99,
                     quarantine_areas_file = "",
                     use_quarantine = FALSE,
                     use_spreadrates = FALSE,
<<<<<<< HEAD
                     use_overpopulation_movements = FALSE,
                     overpopulation_percentage = 0,
                     leaving_percentage = 0,
                     leaving_scale_coefficient = 1) {
=======
                     exposed_file = "") {
>>>>>>> d205bac9
  config <- c()
  config$infected_years_file <- infected_years_file
  config$infected_file <- infected_file
  config$host_file <- host_file
  config$total_populations_file <- total_populations_file
  config$parameter_means <- parameter_means
  config$parameter_cov_matrix <- parameter_cov_matrix
  config$temp <- temp
  config$temperature_coefficient_file <- temperature_coefficient_file
  config$precip <- precip
  config$precipitation_coefficient_file <- precipitation_coefficient_file
  config$model_type <- model_type
  config$latency_period <- latency_period
  config$time_step <- time_step
  config$season_month_start <- season_month_start
  config$season_month_end <- season_month_end
  config$start_date <- start_date
  config$end_date <- end_date
  config$use_lethal_temperature <- use_lethal_temperature
  config$temperature_file <- temperature_file
  config$lethal_temperature <- lethal_temperature
  config$lethal_temperature_month <- lethal_temperature_month
  config$mortality_on <- mortality_on
  config$mortality_rate <- mortality_rate
  config$mortality_time_lag <- mortality_time_lag
  config$management <- management
  config$treatment_dates <- treatment_dates
  config$treatments_file <- treatments_file
  config$treatment_method <- treatment_method
  config$natural_kernel_type <- natural_kernel_type
  config$anthropogenic_kernel_type <- anthropogenic_kernel_type
  config$natural_dir <- natural_dir
  config$anthropogenic_dir <- anthropogenic_dir
  config$pesticide_duration <- pesticide_duration
  config$pesticide_efficacy <- pesticide_efficacy
  config$mask <- mask
  config$success_metric <- success_metric
  config$output_frequency <- output_frequency
  config$output_frequency_n <- output_frequency_n
  config$movements_file <- movements_file
  config$use_movements <- use_movements
  config$start_exposed <- start_exposed
  config$generate_stochasticity <- generate_stochasticity
  config$establishment_stochasticity <- establishment_stochasticity
  config$movement_stochasticity <- movement_stochasticity
  config$deterministic <- deterministic
  config$establishment_probability <- establishment_probability
  config$dispersal_percentage <- dispersal_percentage
  config$quarantine_areas_file <- quarantine_areas_file
  config$use_quarantine <- use_quarantine
  config$use_spreadrates <- use_spreadrates
  config$use_overpopulation_movements <- use_overpopulation_movements
  config$overpopulation_percentage <- overpopulation_percentage
  config$leaving_percentage <- leaving_percentage
  config$leaving_scale_coefficient <- leaving_scale_coefficient
  overpopulation_config = c()
  overpopulation_config$use_overpopulation_movements <- use_overpopulation_movements
  overpopulation_config$overpopulation_percentage <- overpopulation_percentage
  overpopulation_config$leaving_percentage <- leaving_percentage
  overpopulation_config$leaving_scale_coefficient <- leaving_scale_coefficient
  config$number_of_iterations <- number_of_iterations
  config$number_of_cores <- number_of_cores
  # add function name for use in configuration function to skip
  # function specific specifc configurations namely for validation and
  # calibration.
  config$function_name <- "validate"
  config$failure <- NULL
  config$exposed_file <- exposed_file

  config <- configuration(config)

  if (!is.null(config$failure)) {
    return(config$failure)
  }

  i <- NULL

  cl <- makeCluster(config$core_count)
  registerDoParallel(cl)

  qa <-
    foreach::foreach(
      i = 1:number_of_iterations,
      .combine = rbind,
      .packages = c("terra", "PoPS", "foreach")
    ) %dopar% {

      config$random_seed <- round(stats::runif(1, 1, 1000000))
      data <- pops_model(
        random_seed = config$random_seed,
        use_lethal_temperature = config$use_lethal_temperature,
        lethal_temperature = config$lethal_temperature,
        lethal_temperature_month =
          config$lethal_temperature_month,
        infected = config$infected,
        exposed = config$exposed,
        susceptible = config$susceptible,
        total_populations = config$total_populations,
        mortality_on = config$mortality_on,
        mortality_tracker = config$mortality_tracker,
        mortality = config$mortality,
        quarantine_areas = config$quarantine_areas,
        treatment_maps = config$treatment_maps,
        treatment_dates = config$treatment_dates,
        pesticide_duration = config$pesticide_duration,
        resistant = config$resistant,
        use_movements = config$use_movements,
        movements = config$movements,
        movements_dates = config$movements_dates,
        weather = config$weather,
        temperature = config$temperature,
        weather_coefficient = config$weather_coefficient,
        ew_res = config$ew_res,
        ns_res = config$ns_res,
        num_rows = config$num_rows,
        num_cols = config$num_cols,
        time_step = config$time_step,
        reproductive_rate = config$reproductive_rate[i],
        spatial_indices = config$spatial_indices,
        mortality_rate = config$mortality_rate,
        mortality_time_lag = config$mortality_time_lag,
        season_month_start = config$season_month_start,
        season_month_end = config$season_month_end,
        start_date = config$start_date,
        end_date = config$end_date,
        treatment_method = config$treatment_method,
        natural_kernel_type = config$natural_kernel_type,
        anthropogenic_kernel_type =
          config$anthropogenic_kernel_type,
        use_anthropogenic_kernel =
          config$use_anthropogenic_kernel,
        percent_natural_dispersal =
          config$percent_natural_dispersal[i],
        natural_distance_scale =
          config$natural_distance_scale[i],
        anthropogenic_distance_scale =
          config$anthropogenic_distance_scale[i],
        natural_dir = config$natural_dir,
        natural_kappa = config$natural_kappa[i],
        anthropogenic_dir = config$anthropogenic_dir,
        anthropogenic_kappa = config$anthropogenic_kappa[i],
        output_frequency = config$output_frequency,
        output_frequency_n = config$output_frequency_n,
        quarantine_frequency = config$quarantine_frequency,
        quarantine_frequency_n = config$quarantine_frequency_n,
        use_quarantine = config$use_quarantine,
        spreadrate_frequency = config$spreadrate_frequency,
        spreadrate_frequency_n = config$spreadrate_frequency_n,
        use_spreadrates = config$use_spreadrates,
        model_type_ = config$model_type,
        latency_period = config$latency_period,
        generate_stochasticity =
          config$generate_stochasticity,
        establishment_stochasticity =
          config$establishment_stochasticity,
        movement_stochasticity = config$movement_stochasticity,
        deterministic = config$deterministic,
        establishment_probability =
          config$establishment_probability,
        dispersal_percentage = config$dispersal_percentage,
        overpopulation_config = overpopulation_config
      )


      all_disagreement <-
        foreach(
          q = seq_len(length(data$infected)), .combine = rbind,
          .packages = c("terra", "PoPS"),
          .final = colSums
        ) %do% {
          comp_year <- terra::rast(config$infected_file)
          reference <- terra::rast(config$infected_file)
          terra::values(comp_year) <- data$infected[[q]]
          terra::values(reference) <- config$infection_years2[[q]]
          ad <-
            quantity_allocation_disagreement(reference,
                                             comp_year,
                                             config$configuration,
                                             config$mask)
        }

      to.qa <- data.frame(t(all_disagreement))
    }

  parallel::stopCluster(cl)

  return(qa)
}<|MERGE_RESOLUTION|>--- conflicted
+++ resolved
@@ -90,14 +90,10 @@
                      quarantine_areas_file = "",
                      use_quarantine = FALSE,
                      use_spreadrates = FALSE,
-<<<<<<< HEAD
                      use_overpopulation_movements = FALSE,
                      overpopulation_percentage = 0,
                      leaving_percentage = 0,
                      leaving_scale_coefficient = 1) {
-=======
-                     exposed_file = "") {
->>>>>>> d205bac9
   config <- c()
   config$infected_years_file <- infected_years_file
   config$infected_file <- infected_file
