#' PoPS (Pest or Pathogen Spread) model
#'
#' A dynamic species distribution model for pest or pathogen spread in forest
#' or agricultural ecosystems. The model is process based meaning that it uses
#' understanding of the effect of weather and other environmental factors on
#' reproduction and survival of the pest/pathogen in order to forecast spread
#' of the pest/pathogen into the future. This function performs a single
#' stochastic realisation of the model and is predominantly used for automated
#' tests.
#'
#' @param infected_file path to raster file with initial infections
#' @param host_file path to raster files with number of hosts and standard
#' deviation on those estimates can be based in 3 formats (a single file with
#' number of hosts, a single file with 2 layers number of hosts and standard
#' deviation, or two files 1 with number of hosts and the other with standard
#' deviation of those estimates)
#' @param total_populations_file path to raster file with number of total
#' populations of all hosts and non-hosts (must be only hosts if using movement)
#' @param temp boolean that allows the use of temperature coefficients to
#' modify spread (TRUE or FALSE)
#' @param temperature_coefficient_file path to raster file with temperature
#' coefficient data for the timestep and number of years specified
#' @param precip boolean that allows the use of precipitation coefficients to
#' modify spread (TRUE or FALSE)
#' @param precipitation_coefficient_file path to raster file with precipitation
#' coefficient data for the timestep and number of years specified
#' @param time_step how often should spread occur options: ('day', 'week',
#' 'month')
#' @param season_month_start when does spread first start occurring in the year
#' for your pest or pathogen (integer value between 1 and 12)
#' @param season_month_end when does spread end during the year for your pest
#' or pathogen (integer value between 1 and 12)
#' @param start_date date to start the simulation with format ('YYYY_MM_DD')
#' @param end_date date to end the simulation with format ('YYYY_MM_DD')
#' @param use_lethal_temperature a boolean to answer the question: does your
#' pest or pathogen have a temperature at which it cannot survive?
#' (TRUE or FALSE)
#' @param temperature_file path to raster file with temperature data for
#' minimum temperature
#' @param lethal_temperature the temperature in degrees C at which lethal
#' temperature related mortality occurs for your pest or pathogen (-50 and 60)
#' @param lethal_temperature_month the month in which lethal temperature
#' related mortality occurs for your pest or pathogen integer value between 1
#' and 12
#' @param mortality_on  boolean to turn host mortality on and off
#' (TRUE or FALSE)
#' @param mortality_rate rate at which mortality occurs value between 0 and 1
#' @param mortality_time_lag time lag from infection until mortality can occur
#' in years integer >= 1
#' @param management boolean to allow use of management (TRUE or FALSE)
#' @param treatment_dates dates in which to apply treatment list with format
#' ('YYYY_MM_DD') (needs to be the same length as treatment_file and
#' pesticide_duration)
#' @param treatments_file path to raster files with treatment data by dates.
#' Needs to be a list of files the same length as treatment_dates and
#' pesticide_duration.
#' @param treatment_method what method to use when applying treatment one of
#' ("ratio" or "all infected"). ratio removes a portion of all infected and
#' susceptibles, all infected removes all infected a portion of susceptibles.
#' @param natural_kernel_type what type of dispersal kernel should be used for
#' natural dispersal can be ('cauchy', 'exponential')
#' @param anthropogenic_kernel_type what type of dispersal kernel should be
#' used for anthropogenic dispersal can be ('cauchy', 'exponential')
#' @param natural_dir sets the predominate direction of natural dispersal
#' usually due to wind values ('N', 'NW', 'W', 'SW', 'S', 'SE', 'E', 'NE',
#' 'NONE')
#' @param anthropogenic_dir sets the predominate direction of anthropogenic
#' dispersal usually due to human movement typically over long distances (e.g.
#' nursery trade, movement of firewood, etc..) ('N', 'NW', 'W', 'SW', 'S',
#' 'SE', 'E', 'NE', 'NONE')
#' @param pesticide_duration how long does the pestcide (herbicide, vaccine,
#' etc..) last before the host is susceptible again. If value is 0 treatment
#' is a culling (i.e. host removal) not a pesticide treatment. (needs to be the
#'  same length as treatment_dates and treatment_file)
#' @param pesticide_efficacy how effictive is the pesticide at preventing the
#' disease or killing the pest (if this is 0.70 then when applied it
#' successfully treats 70 percent of the plants or animals)
#' @param random_seed sets the random seed for the simulation used for
#' reproducibility
#' @param output_frequency sets when outputs occur either ('year', 'month',
#' 'week', 'day' or 'time step')
#' @param output_frequency_n sets number units ('year', 'month', 'week', 'day'
#' or 'time step') in which to export model results.
#' @param movements_file this is a csv file with columns lon_from, lat_from,
#' lon_to, lat_to, number of animals, and date.
#' @param use_movements this is a boolean to turn on use of the movement module.
#' @param latency_period How many times steps does it take to for exposed
#' populations become infected/infested. This is an integer value and must be
#' greater than 0 if model type is SEI.
#' @param model_type What type of model most represents your sysetm. Options
#' are "SEI" (Susceptible - Exposed - Infected/Infested) or "SI"
#' (Susceptible - Infected/Infested). Default value is "SI".
#' @param parameter_means A vector of the means of the model parameters
#' (reproductive_rate, natural_dispersal_distance, percent_natural_dispersal,
#' anthropogenic_dispersal_distance, natural kappa, and anthropogenic kappa)
#' @param parameter_cov_matrix A covariance matrix from the previous years
#' posterior parameter estimation ordered from (reproductive_rate,
#' natural_dispersal_distance, percent_natural_dispersal,
#' anthropogenic_dispersal_distance, natural kappa, and anthropogenic kappa)
#' @param start_exposed Do your initial conditions start as exposed or infected
#' (only used if model_type is "SEI"). Default False. If this is TRUE need to
#' have both an infected_file (this can be a raster of all 0's) and exposed_file
#' @param generate_stochasticity Boolean to indicate whether to use
#' stochasticity in reproductive functions default is TRUE
#' @param establishment_stochasticity Boolean to indicate whether to use
#' stochasticity in establishment functions default is TRUE
#' @param movement_stochasticity Boolean to indicate whether to use
#' stochasticity in movement functions default is TRUE
#' @param deterministic Boolean to indicate whether to use a deterministic
#' dispersal kernel default is FALSE
#' @param establishment_probability Threshold to determine establishment if
#' establishment_stochasticity is FALSE (range 0 to 1, default = 0.5)
#' @param dispersal_percentage  Percentage of dispersal used to calculate the
#' bounding box for deterministic dispersal
#' @param quarantine_areas_file path to raster file with quarantine boundaries
#' used in calculating likelihood of quarantine escape if use_quarantine is
#' TRUE
#' @param use_quarantine boolean to indicate whether or not there is a
#' quarantine area if TRUE must pass in a raster file indicating the
#' quarantine areas (default = FALSE)
#' @param use_spreadrates boolean to indicate whether or not to calculate
#' spread rates
<<<<<<< HEAD
#' @param use_overpopulation_movements boolean to indicate whether to use
#' the overpopulation pest movement module (driven by the natural kernel with
#' its scale parameter modified by a coefficient)
#' @param overpopulation_percentage percentage of occupied hosts when the cell
#' is considered to be overpopulated
#' @param leaving_percentage percentage of pests leaving an overpopulated cell
#' @param leaving_scale_coefficient coefficient to multiply scale parameter of
#' the natural kernel (if applicable)
=======
#' @param exposed_file a file with the exposed for the current
>>>>>>> d205bac9
#'
#' @useDynLib PoPS, .registration = TRUE
#' @importFrom terra app rast xres yres classify extract ext as.points ncol nrow
#' nlyr rowFromCell colFromCell values as.matrix rowFromCell colFromCell crs
#' @importFrom Rcpp sourceCpp evalCpp
#' @importFrom  stats runif
#' @importFrom lubridate interval time_length mdy %within%
#' @importFrom utils read.csv
#' @importFrom sp SpatialPointsDataFrame CRS spTransform
#' @importFrom  methods is
#' @return list of infected and susceptible per year
#' @export
#'

pops <- function(infected_file,
                 host_file,
                 total_populations_file,
                 parameter_means,
                 parameter_cov_matrix,
                 temp = FALSE,
                 temperature_coefficient_file = "",
                 precip = FALSE,
                 precipitation_coefficient_file = "",
                 model_type = "SI",
                 latency_period = 0,
                 time_step = "month",
                 season_month_start = 1,
                 season_month_end = 12,
                 start_date = "2008-01-01",
                 end_date = "2008-12-31",
                 use_lethal_temperature = FALSE,
                 temperature_file = "",
                 lethal_temperature = -12.87,
                 lethal_temperature_month = 1,
                 mortality_on = FALSE,
                 mortality_rate = 0,
                 mortality_time_lag = 0,
                 management = FALSE,
                 treatment_dates = c(""),
                 treatments_file = "",
                 treatment_method = "ratio",
                 natural_kernel_type = "cauchy",
                 anthropogenic_kernel_type = "cauchy",
                 natural_dir = "NONE",
                 anthropogenic_dir = "NONE",
                 pesticide_duration = c(0),
                 pesticide_efficacy = 1.0,
                 random_seed = NULL,
                 output_frequency = "year",
                 output_frequency_n = 1,
                 movements_file = "",
                 use_movements = FALSE,
                 start_exposed = FALSE,
                 generate_stochasticity = TRUE,
                 establishment_stochasticity = TRUE,
                 movement_stochasticity = TRUE,
                 deterministic = FALSE,
                 establishment_probability = 0.5,
                 dispersal_percentage = 0.99,
                 quarantine_areas_file = "",
                 use_quarantine = FALSE,
                 use_spreadrates = FALSE,
<<<<<<< HEAD
                 use_overpopulation_movements = FALSE,
                 overpopulation_percentage = 0,
                 leaving_percentage = 0,
                 leaving_scale_coefficient = 1) {
=======
                 exposed_file = "") {
>>>>>>> d205bac9

  config <- c()
  config$random_seed <- random_seed
  config$infected_file <- infected_file
  config$host_file <- host_file
  config$total_populations_file <- total_populations_file
  config$parameter_means <- parameter_means
  config$parameter_cov_matrix <- parameter_cov_matrix
  config$temp <- temp
  config$temperature_coefficient_file <- temperature_coefficient_file
  config$precip <- precip
  config$precipitation_coefficient_file <- precipitation_coefficient_file
  config$model_type <- model_type
  config$latency_period <- latency_period
  config$time_step <- time_step
  config$season_month_start <- season_month_start
  config$season_month_end <- season_month_end
  config$start_date <- start_date
  config$end_date <- end_date
  config$use_lethal_temperature <- use_lethal_temperature
  config$temperature_file <- temperature_file
  config$lethal_temperature <- lethal_temperature
  config$lethal_temperature_month <- lethal_temperature_month
  config$mortality_on <- mortality_on
  config$mortality_rate <- mortality_rate
  config$mortality_time_lag <- mortality_time_lag
  config$management <- management
  config$treatment_dates <- treatment_dates
  config$treatments_file <- treatments_file
  config$treatment_method <- treatment_method
  config$natural_kernel_type <- natural_kernel_type
  config$anthropogenic_kernel_type <- anthropogenic_kernel_type
  config$natural_dir <- natural_dir
  config$anthropogenic_dir <- anthropogenic_dir
  config$pesticide_duration <- pesticide_duration
  config$pesticide_efficacy <- pesticide_efficacy
  config$output_frequency <- output_frequency
  config$output_frequency_n <- output_frequency_n
  config$movements_file <- movements_file
  config$use_movements <- use_movements
  config$start_exposed <- start_exposed
  config$generate_stochasticity <- generate_stochasticity
  config$establishment_stochasticity <- establishment_stochasticity
  config$movement_stochasticity <- movement_stochasticity
  config$deterministic <- deterministic
  config$establishment_probability <- establishment_probability
  config$dispersal_percentage <- dispersal_percentage
  config$quarantine_areas_file <- quarantine_areas_file
  config$use_quarantine <- use_quarantine
  config$use_spreadrates <- use_spreadrates
  config$use_overpopulation_movements <- use_overpopulation_movements
  config$overpopulation_percentage <- overpopulation_percentage
  config$leaving_percentage <- leaving_percentage
  config$leaving_scale_coefficient <- leaving_scale_coefficient
  overpopulation_config = c()
  overpopulation_config$use_overpopulation_movements <- use_overpopulation_movements
  overpopulation_config$overpopulation_percentage <- overpopulation_percentage
  overpopulation_config$leaving_percentage <- leaving_percentage
  overpopulation_config$leaving_scale_coefficient <- leaving_scale_coefficient
  # added number of iterations to config to avoid multiple if else statements
  # in configuration function used to determine number of draws from parameter
  # distribution
  config$number_of_iterations <- 2
  # add function name for use in configuration function to skip
  # function specific specific configurations namely for validation and
  # calibration.
  config$function_name <- "pops"
  config$failure <- NULL
  config$exposed_file <- exposed_file

  config <- configuration(config)

  if (!is.null(config$failure)) {
    return(config$failure)
  }

  data <- pops_model(random_seed = config$random_seed,
                     use_lethal_temperature = config$use_lethal_temperature,
                     lethal_temperature = config$lethal_temperature,
                     lethal_temperature_month = config$lethal_temperature_month,
                     infected = config$infected,
                     exposed = config$exposed,
                     susceptible = config$susceptible,
                     total_populations = config$total_populations,
                     mortality_on = config$mortality_on,
                     mortality_tracker = config$mortality_tracker,
                     mortality = config$mortality,
                     quarantine_areas = config$quarantine_areas,
                     treatment_maps = config$treatment_maps,
                     treatment_dates = config$treatment_dates,
                     pesticide_duration = config$pesticide_duration,
                     resistant = config$resistant,
                     use_movements = config$use_movements,
                     movements = config$movements,
                     movements_dates = config$movements_dates,
                     weather = config$weather,
                     temperature = config$temperature,
                     weather_coefficient = config$weather_coefficient,
                     ew_res = config$ew_res,
                     ns_res = config$ns_res,
                     num_rows = config$num_rows,
                     num_cols = config$num_cols,
                     time_step = config$time_step,
                     reproductive_rate = config$reproductive_rate[1],
                     spatial_indices = config$spatial_indices,
                     mortality_rate = config$mortality_rate,
                     mortality_time_lag = config$mortality_time_lag,
                     season_month_start = config$season_month_start,
                     season_month_end = config$season_month_end,
                     start_date = config$start_date,
                     end_date = config$end_date,
                     treatment_method = config$treatment_method,
                     natural_kernel_type = config$natural_kernel_type,
                     anthropogenic_kernel_type =
                       config$anthropogenic_kernel_type,
                     use_anthropogenic_kernel =
                       config$use_anthropogenic_kernel,
                     percent_natural_dispersal =
                       config$percent_natural_dispersal[1],
                     natural_distance_scale = config$natural_distance_scale[1],
                     anthropogenic_distance_scale =
                       config$anthropogenic_distance_scale[1],
                     natural_dir = config$natural_dir,
                     natural_kappa = config$natural_kappa[1],
                     anthropogenic_dir = config$anthropogenic_dir,
                     anthropogenic_kappa = config$anthropogenic_kappa[1],
                     output_frequency = config$output_frequency,
                     output_frequency_n = config$output_frequency_n,
                     quarantine_frequency = config$quarantine_frequency,
                     quarantine_frequency_n = config$quarantine_frequency_n,
                     use_quarantine = config$use_quarantine,
                     spreadrate_frequency = config$spreadrate_frequency,
                     spreadrate_frequency_n = config$spreadrate_frequency_n,
                     use_spreadrates = config$use_spreadrates,
                     model_type_ = config$model_type,
                     latency_period = config$latency_period,
                     generate_stochasticity =
                       config$generate_stochasticity,
                     establishment_stochasticity =
                       config$establishment_stochasticity,
                     movement_stochasticity = config$movement_stochasticity,
                     deterministic = config$deterministic,
                     establishment_probability =
                       config$establishment_probability,
                     dispersal_percentage = config$dispersal_percentage,
                     overpopulation_config = overpopulation_config
  )

  return(data)
}<|MERGE_RESOLUTION|>--- conflicted
+++ resolved
@@ -120,7 +120,6 @@
 #' quarantine areas (default = FALSE)
 #' @param use_spreadrates boolean to indicate whether or not to calculate
 #' spread rates
-<<<<<<< HEAD
 #' @param use_overpopulation_movements boolean to indicate whether to use
 #' the overpopulation pest movement module (driven by the natural kernel with
 #' its scale parameter modified by a coefficient)
@@ -129,9 +128,7 @@
 #' @param leaving_percentage percentage of pests leaving an overpopulated cell
 #' @param leaving_scale_coefficient coefficient to multiply scale parameter of
 #' the natural kernel (if applicable)
-=======
 #' @param exposed_file a file with the exposed for the current
->>>>>>> d205bac9
 #'
 #' @useDynLib PoPS, .registration = TRUE
 #' @importFrom terra app rast xres yres classify extract ext as.points ncol nrow
@@ -194,14 +191,10 @@
                  quarantine_areas_file = "",
                  use_quarantine = FALSE,
                  use_spreadrates = FALSE,
-<<<<<<< HEAD
                  use_overpopulation_movements = FALSE,
                  overpopulation_percentage = 0,
                  leaving_percentage = 0,
                  leaving_scale_coefficient = 1) {
-=======
-                 exposed_file = "") {
->>>>>>> d205bac9
 
   config <- c()
   config$random_seed <- random_seed
