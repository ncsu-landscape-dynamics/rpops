--- conflicted
+++ resolved
@@ -151,7 +151,7 @@
     overpopulation_config$leaving_percentage <- leaving_percentage
     overpopulation_config$leaving_scale_coefficient <- leaving_scale_coefficient
 
-<<<<<<< HEAD
+
     # List of frequency n parameters
     frequencies_n_config <- c()
     frequencies_n_config$output_frequency_n <- output_frequency_n
@@ -171,7 +171,7 @@
       network_data_config <- c()
       network_data_config$network_filename <- network_filename
     }
-=======
+
     # List of frequencies type string
     frequency_config <- c()
     frequency_config$time_step <- time_step
@@ -194,7 +194,7 @@
     bool_config$movement_stochasticity <- movement_stochasticity
     bool_config$deterministic <- deterministic
     bool_config$use_overpopulation_movements <- use_overpopulation_movements
->>>>>>> 82d01d2b
+
 
     data <-
       pops_model_cpp(random_seed = random_seed,
@@ -232,10 +232,6 @@
                      treatment_method = treatment_method,
                      natural_kernel_type = natural_kernel_type,
                      anthropogenic_kernel_type = anthropogenic_kernel_type,
-<<<<<<< HEAD
-                     use_anthropogenic_kernel = use_anthropogenic_kernel,
-=======
->>>>>>> 82d01d2b
                      percent_natural_dispersal = percent_natural_dispersal,
                      natural_distance_scale = natural_distance_scale,
                      anthropogenic_distance_scale = anthropogenic_distance_scale,
@@ -243,36 +239,14 @@
                      natural_kappa = natural_kappa,
                      anthropogenic_dir = anthropogenic_dir,
                      anthropogenic_kappa = anthropogenic_kappa,
-<<<<<<< HEAD
                      frequencies_n_config = frequencies_n_config,
-                     output_frequency = output_frequency,
-                     quarantine_frequency = quarantine_frequency,
-                     use_quarantine = use_quarantine,
-                     spreadrate_frequency = spreadrate_frequency,
-                     mortality_frequency = mortality_frequency,
-                     use_spreadrates = use_spreadrates,
                      model_type_ = model_type_,
                      latency_period = latency_period,
-                     generate_stochasticity = generate_stochasticity,
-                     establishment_stochasticity = establishment_stochasticity,
-                     movement_stochasticity = movement_stochasticity,
-                     deterministic = deterministic,
+                     dispersal_percentage = dispersal_percentage,
                      establishment_probability = establishment_probability,
-                     dispersal_percentage = dispersal_percentage,
-                     use_overpopulation_movements = use_overpopulation_movements,
                      overpopulation_config = overpopulation_config,
                      network_config = network_config,
                      network_data_config = network_data_config
-=======
-                     output_frequency_n = output_frequency_n,
-                     quarantine_frequency_n = quarantine_frequency_n,
-                     spreadrate_frequency_n = spreadrate_frequency_n,
-                     mortality_frequency_n = mortality_frequency_n,
-                     model_type_ = model_type_,
-                     latency_period = latency_period,
-                     dispersal_percentage = dispersal_percentage,
-                     overpopulation_config = overpopulation_config
->>>>>>> 82d01d2b
     )
 
   }