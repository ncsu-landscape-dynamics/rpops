--- conflicted
+++ resolved
@@ -307,12 +307,7 @@
             }
         }
         else {
-<<<<<<< HEAD
-            dispersers_from_cell =
-                static_cast<int>(std::floor(lambda * infected_at(row, col)));
-=======
             dispersers_from_cell = std::lround(lambda * infected_at(row, col));
->>>>>>> 9354e1f5
         }
         return dispersers_from_cell;
     }
@@ -829,13 +824,8 @@
                     mortality_in_index = mortality_tracker_vector_[index](row, col);
                 }
                 else {
-<<<<<<< HEAD
                     mortality_in_index = std::lround(
                         mortality_rate * mortality_tracker_vector_[index](row, col));
-=======
-                    mortality_in_index = static_cast<int>(std::floor(
-                        mortality_rate * mortality_tracker_vector_[index](row, col)));
->>>>>>> 9354e1f5
                 }
                 mortality_tracker_vector_[index](row, col) -= mortality_in_index;
                 died_(row, col) += mortality_in_index;
