/*
 * PoPS model - Quarantine escape computation
 *
 * Copyright (C) 2020 by the authors.
 *
 * Authors: Anna Petrasova <akratoc ncsu edu>
 *
 * The code contained herein is licensed under the GNU General Public
 * License. You may obtain a copy of the GNU General Public License
 * Version 2 or later at the following locations:
 *
 * http://www.opensource.org/licenses/gpl-license.html
 * http://www.gnu.org/copyleft/gpl.html
 */

#ifndef POPS_QUARANTINE_HPP
#define POPS_QUARANTINE_HPP

#include <tuple>
#include <map>
#include <vector>
#include <limits>
#include <type_traits>
#include <sstream>
#include <iomanip>

#include "utils.hpp"

namespace pops {

std::ostream& operator<<(std::ostream& os, const Direction& obj)
{
    os << static_cast<std::underlying_type<Direction>::type>(obj);
    return os;
}

typedef std::tuple<double, Direction> DistDir;
typedef std::tuple<bool, DistDir> EscapeDistDir;
typedef std::vector<EscapeDistDir> EscapeDistDirs;
typedef std::map<Direction, bool> Directions;

/*! Get a map with direction and bool parsed from string with letters N S E W
 *  separated by delimeter. Empty string means all directions are true.
 *
 * Throws an std::invalid_argument exception if the value was not
 * found or is not supported (which is the same thing).
 */
Directions directions_from_string(const std::string& text, char delimiter = ',')
{
    Directions directions;
    for (auto& direction : {Direction::N, Direction::E, Direction::S, Direction::W})
        directions[direction] = text.empty() ? true : false;

    if (text.empty())
        return directions;
    std::string direction;
    std::istringstream directionStream(text);
    while (std::getline(directionStream, direction, delimiter)) {
        std::map<std::string, Direction> mapping{
            {"N", Direction::N},
            {"E", Direction::E},
            {"S", Direction::S},
            {"W", Direction::W}};
        try {
            directions[mapping.at(direction)] = true;
        }
        catch (const std::out_of_range&) {
            throw std::invalid_argument(
                "directions_from_string: Invalid value '" + direction + "' provided");
        }
    }
    return directions;
}

/**
 * Class storing and computing quarantine escape metrics for one simulation.
 */
template<typename IntegerRaster, typename RasterIndex = int>
class QuarantineEscapeAction
{
private:
    RasterIndex width_;
    RasterIndex height_;
    // the west-east resolution of the pixel
    double west_east_resolution_;
    // the north-south resolution of the pixel
    double north_south_resolution_;
    unsigned num_steps;
    std::vector<BBoxInt> boundaries;
    Directions directions_;
    // mapping between quarantine areas is from map and index
    std::map<int, int> boundary_id_idx_map;
    std::vector<EscapeDistDir> escape_dist_dirs;

    /**
     * Computes bbox of each quarantine area.
     * Different quarantine areas are represented by different integers.
     * 0 in the raster means no quarantine area.
     */
    void quarantine_boundary(const IntegerRaster& quarantine_areas)
    {
        int n, s, e, w;
        int idx = 0;
        for (int i = 0; i < height_; i++) {
            for (int j = 0; j < width_; j++) {
                auto value = quarantine_areas(i, j);
                if (value > 0) {
                    auto search = boundary_id_idx_map.find(value);
                    int bidx;
                    if (search == boundary_id_idx_map.end()) {
                        boundary_id_idx_map.insert(std::make_pair(value, idx));
                        boundaries.push_back(
                            std::make_tuple(height_ - 1, 0, 0, width_ - 1));
                        bidx = idx;
                        ++idx;
                    }
                    else
                        bidx = search->second;
                    std::tie(n, s, e, w) = boundaries.at(bidx);
                    if (i < n)
                        n = i;
                    if (i > s)
                        s = i;
                    if (j > e)
                        e = j;
                    if (j < w)
                        w = j;
                    boundaries.at(bidx) = std::make_tuple(n, s, e, w);
                }
            }
        }
    }
    /**
     * Computes minimum distance (in map units) and the associated direction
     * to quarantine area boundary.
     * @param i infected cell row
     * @param j infected cell col
     * @param boundary quarantine area boundary
     */

    DistDir
    closest_direction(RasterIndex i, RasterIndex j, const BBoxInt boundary) const
    {
        int n, s, e, w;
        int mindist = std::numeric_limits<int>::max();
        std::tie(n, s, e, w) = boundary;
        DistDir closest;
        if (directions_.at(Direction::N)
            && (i - n) * north_south_resolution_ < mindist) {
<<<<<<< HEAD
            mindist = static_cast<int>(std::floor((i - n) * north_south_resolution_));
=======
            mindist = std::lround((i - n) * north_south_resolution_);
>>>>>>> 3f9265d3
            closest = std::make_tuple(mindist, Direction::N);
        }
        if (directions_.at(Direction::S)
            && (s - i) * north_south_resolution_ < mindist) {
<<<<<<< HEAD
            mindist = static_cast<int>(std::floor((s - i) * north_south_resolution_));
            closest = std::make_tuple(mindist, Direction::S);
        }
        if (directions_.at(Direction::E) && (e - j) * west_east_resolution_ < mindist) {
            mindist = static_cast<int>(std::floor((e - j) * west_east_resolution_));
            closest = std::make_tuple(mindist, Direction::E);
        }
        if (directions_.at(Direction::W) && (j - w) * west_east_resolution_ < mindist) {
            mindist = static_cast<int>(std::floor((j - w) * west_east_resolution_));
=======
            mindist = std::lround((s - i) * north_south_resolution_);
            closest = std::make_tuple(mindist, Direction::S);
        }
        if (directions_.at(Direction::E) && (e - j) * west_east_resolution_ < mindist) {
            mindist = std::lround((e - j) * west_east_resolution_);
            closest = std::make_tuple(mindist, Direction::E);
        }
        if (directions_.at(Direction::W) && (j - w) * west_east_resolution_ < mindist) {
            mindist = std::lround((j - w) * west_east_resolution_);
>>>>>>> 3f9265d3
            closest = std::make_tuple(mindist, Direction::W);
        }
        return closest;
    }

public:
    QuarantineEscapeAction(
        const IntegerRaster& quarantine_areas,
        double ew_res,
        double ns_res,
        unsigned num_steps,
        std::string directions = "")
        : width_(quarantine_areas.cols()),
          height_(quarantine_areas.rows()),
          west_east_resolution_(ew_res),
          north_south_resolution_(ns_res),
          num_steps(num_steps),
          directions_(directions_from_string(directions)),
          escape_dist_dirs(
              num_steps,
              std::make_tuple(
                  false,
                  std::make_tuple(std::numeric_limits<double>::max(), Direction::None)))
    {
        quarantine_boundary(quarantine_areas);
    }

    QuarantineEscapeAction() = delete;

    /**
     * Computes whether infection in certain step escaped from quarantine areas
     * and if not, computes and saves minimum distance and direction to quarantine areas
     * for the specified step. Aggregates over all quarantine areas.
     */
    template<typename Hosts>
    void
    action(const Hosts& hosts, const IntegerRaster& quarantine_areas, unsigned step)
    {

        DistDir min_dist_dir =
            std::make_tuple(std::numeric_limits<double>::max(), Direction::None);
        for (auto indices : hosts.suitable_cells()) {
            int i = indices[0];
            int j = indices[1];
            if (!hosts.infected_at(i, j))
                continue;
            int area = quarantine_areas(i, j);
            if (area == 0) {
                escape_dist_dirs.at(step) = std::make_tuple(
                    true, std::make_tuple(std::nan(""), Direction::None));
                return;
            }
            double dist;
            Direction dir;
            int bindex = boundary_id_idx_map[area];
            std::tie(dist, dir) = closest_direction(i, j, boundaries.at(bindex));
            if (dist < std::get<0>(min_dist_dir)) {
                min_dist_dir = std::make_tuple(dist, dir);
            }
        }
        escape_dist_dirs.at(step) = std::make_tuple(false, min_dist_dir);
    }
    /**
     * Computes escape info (if escaped, distance and direction if not escaped)
     * for certain action step.
     */
    const EscapeDistDir escape_info(unsigned step) const
    {
        return escape_dist_dirs.at(step);
    }

    /**
     * Returns true if infection escaped the quarantine boundary.
     */
    bool escaped(unsigned step) const
    {
        return std::get<0>(escape_dist_dirs.at(step));
    }

    /**
     * Returns minimum distance to quarantine boundary bbox.
     * If infection already escaped, returns NaN.
     * Aggregated over all quarantine areas.
     */
    double distance(unsigned step) const
    {
        auto dist_dir = std::get<1>(escape_dist_dirs.at(step));
        return std::get<0>(dist_dir);
    }

    /**
     * Returns the direction (N, S, E, W, None) of the minimum distance to quarantine
     * boundary bbox. Returns None if infection already escaped.
     */
    Direction direction(unsigned step) const
    {
        auto dist_dir = std::get<1>(escape_dist_dirs.at(step));
        return std::get<1>(dist_dir);
    }
};

/**
 * Reports probability of escaping quarantine based on multiple runs for certain step.
 * 1 means 100% probability of escaping.
 */
template<typename IntegerRaster>
double quarantine_escape_probability(
    const std::vector<QuarantineEscapeAction<IntegerRaster>> escape_infos,
    unsigned step)
{
    bool escape;
    DistDir distdir;
    int escapes = 0;
    for (const auto& item : escape_infos) {
        std::tie(escape, distdir) = item.escape_info(step);
        escapes += escape;
    }
    return (double)escapes / escape_infos.size();
}

/**
 * Reports minimum distances to quarantine boundary (bbox) and associated distances
 * for each run for certain step.
 * If in certain runs infection escaped, it reports nan for distance and None for
 * direction.
 */
template<typename IntegerRaster>
std::vector<DistDir> distance_direction_to_quarantine(
    const std::vector<QuarantineEscapeAction<IntegerRaster>> escape_infos,
    unsigned step)
{
    bool escape;
    DistDir distdir;
    std::vector<DistDir> distances_directions;
    for (const auto& item : escape_infos) {
        std::tie(escape, distdir) = item.escape_info(step);
        distances_directions.push_back(distdir);
    }

    return distances_directions;
}

/**
 * Writes quarantine escape summary for all steps into a string.
 * Uses CSV format with commas (step, probability of escape, distance, direction as
 * azimuth from runs). E.g. "0,0.4,1000,0,2000,90,1500,0" If escaped in particular run,
 * there is empty value for that distance and direction
 * (...,1000,0,,,2000,90,...).
 */
template<typename IntegerRaster>
std::string write_quarantine_escape(
    const std::vector<QuarantineEscapeAction<IntegerRaster>> escape_infos,
    unsigned num_steps)
{
    std::stringstream ss;
    ss << std::setprecision(1) << std::fixed;
    ss << "step,escape_probability";
    for (unsigned i = 0; i < escape_infos.size(); i++)
        ss << ",dist" << i << ",dir" << i;
    ss << "\n";
    for (unsigned step = 0; step < num_steps; step++) {
        ss << step;
        ss << "," << quarantine_escape_probability(escape_infos, step);
        std::vector<DistDir> dists_dirs =
            distance_direction_to_quarantine(escape_infos, step);
        double dist;
        Direction dir;
        for (unsigned i = 0; i < dists_dirs.size(); i++) {
            std::tie(dist, dir) = dists_dirs.at(i);
            if (std::isnan(dist))
                ss << ",,";
            else
                ss << "," << dist << "," << dir;
        }
        ss << "\n";
    }
    return ss.str();
}
}  // namespace pops
#endif  // POPS_QUARANTINE_HPP<|MERGE_RESOLUTION|>--- conflicted
+++ resolved
@@ -147,26 +147,11 @@
         DistDir closest;
         if (directions_.at(Direction::N)
             && (i - n) * north_south_resolution_ < mindist) {
-<<<<<<< HEAD
-            mindist = static_cast<int>(std::floor((i - n) * north_south_resolution_));
-=======
             mindist = std::lround((i - n) * north_south_resolution_);
->>>>>>> 3f9265d3
             closest = std::make_tuple(mindist, Direction::N);
         }
         if (directions_.at(Direction::S)
             && (s - i) * north_south_resolution_ < mindist) {
-<<<<<<< HEAD
-            mindist = static_cast<int>(std::floor((s - i) * north_south_resolution_));
-            closest = std::make_tuple(mindist, Direction::S);
-        }
-        if (directions_.at(Direction::E) && (e - j) * west_east_resolution_ < mindist) {
-            mindist = static_cast<int>(std::floor((e - j) * west_east_resolution_));
-            closest = std::make_tuple(mindist, Direction::E);
-        }
-        if (directions_.at(Direction::W) && (j - w) * west_east_resolution_ < mindist) {
-            mindist = static_cast<int>(std::floor((j - w) * west_east_resolution_));
-=======
             mindist = std::lround((s - i) * north_south_resolution_);
             closest = std::make_tuple(mindist, Direction::S);
         }
@@ -176,7 +161,6 @@
         }
         if (directions_.at(Direction::W) && (j - w) * west_east_resolution_ < mindist) {
             mindist = std::lround((j - w) * west_east_resolution_);
->>>>>>> 3f9265d3
             closest = std::make_tuple(mindist, Direction::W);
         }
         return closest;
