--- conflicted
+++ resolved
@@ -62,7 +62,6 @@
           rm '/usr/local/bin/gfortran'
           brew install pkg-config gdal proj geos
 
-<<<<<<< HEAD
       - uses: actions/cache@v2
         if: startsWith(runner.os, 'Linux')
         with:
@@ -86,28 +85,6 @@
           key: ${{ runner.os }}-renv-${{ hashFiles('**/renv.lock') }}
           restore-keys: |
             ${{ runner.os }}-renv-
-=======
-      - name: Install dependencies
-        if: runner.os == 'macOS'
-        run: |
-          install.packages(c("remotes", "rcmdcheck"))
-          remotes::install_deps(dependencies = TRUE)
-        shell: Rscript {0}
-
-      - name: Install dependencies
-        if: runner.os == 'Linux'
-        run: |
-          install.packages(c("remotes", "rcmdcheck"))
-          remotes::install_deps(dependencies = TRUE)
-        shell: Rscript {0}
-
-      - name: Install dependencies
-        if: runner.os == 'Windows'
-        run: |
-          install.packages(c("remotes", "rcmdcheck"))
-          remotes::install_deps(dependencies = TRUE)
-        shell: Rscript {0}
->>>>>>> 656fefae
 
       - name: Restore packages
         shell: Rscript {0}
