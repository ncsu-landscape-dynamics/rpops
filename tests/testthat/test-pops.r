--- conflicted
+++ resolved
@@ -1092,14 +1092,9 @@
     system.file("extdata", "simple2x2", "critical_temp_all_below_threshold.tif",
                 package = "PoPS")
   start_date <- "2008-01-01"
-<<<<<<< HEAD
-  end_date <- "2010-12-31"
-  parameter_means <- c(0.5, 21, 1, 500, 0, 0)
-=======
   end_date <- "2008-12-31"
   time_step <- "month"
   parameter_means <- c(0.4, 20, 1, 500, 0, 0)
->>>>>>> f917d2b9
   parameter_cov_matrix <- matrix(0, nrow = 6, ncol = 6)
 
   data <- pops(infected_file = infected_file,
@@ -1174,16 +1169,8 @@
   expect_equal(all(infecteds >=
                      raster::as.matrix(raster::raster(infected_file))),
                TRUE)
-<<<<<<< HEAD
   expect_gt(infecteds[1,2] + infecteds[2,1] + infecteds[2,2], 0)
 
-=======
-
-  ## currently not working
-  # doesn't disperse outside of originally infected cell
-  parameter_means <- c(0.4, 1000, 1, 500, 0, 0)
-  parameter_cov_matrix <- matrix(0, nrow = 6, ncol = 6)
->>>>>>> f917d2b9
   data <- pops(infected_file = infected_file,
                host_file = host_file,
                total_populations_file = host_file,
@@ -1201,7 +1188,6 @@
                total_populations_file = host_file,
                parameter_means = parameter_means,
                parameter_cov_matrix = parameter_cov_matrix,
-<<<<<<< HEAD
                natural_kernel_type = "gamma")
   infecteds <- data$infected[[1]]
   expect_equal(all(infecteds >=
@@ -1209,8 +1195,10 @@
                TRUE)
   expect_gt(infecteds[1,2] + infecteds[2,1] + infecteds[2,2], 0)
 
+  ## currently not working
   # doesn't disperse outside of originally infected cell
-  # parameter_means <- c(0.5, 50, 1, 500, 0, 0)
+  # parameter_means <- c(0.4, 1000, 1, 500, 0, 0)
+  # parameter_cov_matrix <- matrix(0, nrow = 6, ncol = 6)
 
   data <- pops(infected_file = infected_file,
                host_file = host_file,
@@ -1236,34 +1224,6 @@
                      raster::as.matrix(raster::raster(infected_file))),
                TRUE)
   expect_gt(infecteds[1,2] + infecteds[2,1] + infecteds[2,2], 0)
-=======
-               natural_kernel_type = "exponential-power")
-  expect_equal(all(data$infected[[1]] >=
-                     raster::as.matrix(raster::raster(infected_file))),
-               TRUE)
-  # # doesn't find solution to gamma icdf
-  # data <- pops(infected_file = infected_file,
-  #              host_file = host_file,
-  #              total_populations_file = host_file,
-  #              parameter_means = parameter_means,
-  #              parameter_cov_matrix = parameter_cov_matrix,
-  #              natural_kernel_type = "gamma")
-  # expect_equal(all(data$infected[[1]] >=
-  #     raster::as.matrix(raster::raster(infected_file))),
-  #   TRUE)
-
-  #
-  # # crashes r
-  # data <- pops(infected_file = infected_file,
-  #              host_file = host_file,
-  #              total_populations_file = host_file,
-  #              parameter_means = parameter_means,
-  #              parameter_cov_matrix = parameter_cov_matrix,
-  #              natural_kernel_type = "log normal")
-  # expect_equal(all(data$infected[[1]] >=
-  #     raster::as.matrix(raster::raster(infected_file))),
-  #   TRUE)
->>>>>>> f917d2b9
 
   # checks for anthropogenic kernel type
   data <- pops(infected_file = infected_file,
