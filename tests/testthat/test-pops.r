--- conflicted
+++ resolved
@@ -19,90 +19,53 @@
                     total_populations_file =  host_file,
                     parameter_means = parameter_means,
                     parameter_cov_matrix = parameter_cov_matrix),
-<<<<<<< HEAD
-               file_exists_error)
-  expect_equal(pops(
+               file_exists_error, fixed = TRUE)
+  
+ expect_error(pops(
     infected_file =  system.file("extdata", "simple2x2", "infected.csv", package = "PoPS"),
-=======
-               "file does not exist")
-  expect_error(pops(
-    infected_file =  system.file("extdata", "simple2x2", "infected.csv",
-                                 package = "PoPS"),
->>>>>>> 9e0f9210
     host_file =  host_file,
     total_populations_file =  host_file,
     parameter_means = parameter_means,
     parameter_cov_matrix = parameter_cov_matrix),
-<<<<<<< HEAD
-    raster_type_error)
-  expect_equal(pops(infected_file =  infected_file,
-=======
-    "file is not one of '.grd', '.tif', '.img', or '.vrt'", fixed = TRUE)
+    raster_type_error, fixed = TRUE)
+  
   expect_error(pops(infected_file =  infected_file,
->>>>>>> 9e0f9210
                     host_file = "",
                     total_populations_file =  host_file,
                     parameter_means = parameter_means,
                     parameter_cov_matrix = parameter_cov_matrix),
-<<<<<<< HEAD
                file_exists_error)
-  expect_equal(pops(infected_file =  infected_file,
-=======
-               "file does not exist", fixed = TRUE)
+  
   expect_error(pops(infected_file =  infected_file,
->>>>>>> 9e0f9210
                     host_file =
-                      system.file("extdata", "simple2x2", "infected.csv",
-                                  package = "PoPS"),
+                      system.file("extdata", "simple2x2", "infected.csv", package = "PoPS"),
                     total_populations_file =  host_file,
                     parameter_means = parameter_means,
                     parameter_cov_matrix = parameter_cov_matrix),
-<<<<<<< HEAD
-               raster_type_error)
-  expect_equal(pops(infected_file =  infected_file,
-=======
-               "file is not one of '.grd', '.tif', '.img', or '.vrt'",
-               fixed = TRUE)
+               raster_type_error, fixed = TRUE)
   expect_error(pops(infected_file =  infected_file,
->>>>>>> 9e0f9210
                     host_file =  host_file,
                     total_populations_file = "",
                     parameter_means = parameter_means,
                     parameter_cov_matrix = parameter_cov_matrix),
-<<<<<<< HEAD
-               file_exists_error)
-  expect_equal(pops(infected_file =  infected_file,
-=======
-               "file does not exist", fixed = TRUE)
+               file_exists_error, fixed = TRUE)
   expect_error(pops(infected_file =  infected_file,
->>>>>>> 9e0f9210
                     host_file =  host_file,
                     total_populations_file =
                       system.file("extdata", "simple2x2", "infected.csv",
                                   package = "PoPS"),
                     parameter_means = parameter_means,
                     parameter_cov_matrix = parameter_cov_matrix),
-<<<<<<< HEAD
-               raster_type_error)
-  expect_equal(pops(infected_file =  infected_file,
-=======
-               "file is not one of '.grd', '.tif', '.img', or '.vrt'",
-               fixed = TRUE)
+               raster_type_error, fixed = TRUE)
   expect_error(pops(infected_file =  infected_file,
->>>>>>> 9e0f9210
                     host_file =  host_file,
                     total_populations_file =  host_file,
                     use_lethal_temperature = TRUE,
                     temperature_file = "",
                     parameter_means = parameter_means,
                     parameter_cov_matrix = parameter_cov_matrix),
-<<<<<<< HEAD
-               file_exists_error)
-  expect_equal(pops(infected_file =  infected_file,
-=======
-               "file does not exist", fixed = TRUE)
+               file_exists_error, fixed = TRUE)
   expect_error(pops(infected_file =  infected_file,
->>>>>>> 9e0f9210
                     host_file =  host_file,
                     total_populations_file =  host_file,
                     use_lethal_temperature = TRUE,
@@ -111,27 +74,16 @@
                                   package = "PoPS"),
                     parameter_means = parameter_means,
                     parameter_cov_matrix = parameter_cov_matrix),
-<<<<<<< HEAD
-               raster_type_error)
-  expect_equal(pops(infected_file =  infected_file,
-=======
-               "file is not one of '.grd', '.tif', '.img', or '.vrt'",
-               fixed = TRUE)
+               raster_type_error, fixed = TRUE)
   expect_error(pops(infected_file =  infected_file,
->>>>>>> 9e0f9210
                     host_file =  host_file,
                     total_populations_file =  host_file,
                     temp = TRUE,
                     temperature_coefficient_file = "",
                     parameter_means = parameter_means,
                     parameter_cov_matrix = parameter_cov_matrix),
-<<<<<<< HEAD
-               file_exists_error)
-  expect_equal(pops(infected_file =  infected_file,
-=======
-               "file does not exist", fixed = TRUE)
+               file_exists_error, fixed = TRUE)
   expect_error(pops(infected_file =  infected_file,
->>>>>>> 9e0f9210
                     host_file =  host_file,
                     total_populations_file =  host_file,
                     temp = TRUE,
@@ -140,27 +92,16 @@
                                   package = "PoPS"),
                     parameter_means = parameter_means,
                     parameter_cov_matrix = parameter_cov_matrix),
-<<<<<<< HEAD
-               raster_type_error)
-  expect_equal(pops(infected_file =  infected_file,
-=======
-               "file is not one of '.grd', '.tif', '.img', or '.vrt'",
-               fixed = TRUE)
+               raster_type_error, fixed = TRUE)
   expect_error(pops(infected_file =  infected_file,
->>>>>>> 9e0f9210
                     host_file =  host_file,
                     total_populations_file =  host_file,
                     precip = TRUE,
                     precipitation_coefficient_file = "",
                     parameter_means = parameter_means,
                     parameter_cov_matrix = parameter_cov_matrix),
-<<<<<<< HEAD
-               file_exists_error)
-  expect_equal(pops(infected_file =  infected_file,
-=======
-               "file does not exist", fixed = TRUE)
+               file_exists_error, fixed = TRUE)
   expect_error(pops(infected_file =  infected_file,
->>>>>>> 9e0f9210
                     host_file =  host_file,
                     total_populations_file =  host_file,
                     precip = TRUE,
@@ -169,27 +110,16 @@
                                   package = "PoPS"),
                     parameter_means = parameter_means,
                     parameter_cov_matrix = parameter_cov_matrix),
-<<<<<<< HEAD
-               raster_type_error)
-  expect_equal(pops(infected_file =  infected_file,
-=======
-               "file is not one of '.grd', '.tif', '.img', or '.vrt'",
-               fixed = TRUE)
+               raster_type_error, fixed = TRUE)
   expect_error(pops(infected_file =  infected_file,
->>>>>>> 9e0f9210
                     host_file =  host_file,
                     total_populations_file =  host_file,
                     management = TRUE,
                     treatments_file = "",
                     parameter_means = parameter_means,
                     parameter_cov_matrix = parameter_cov_matrix),
-<<<<<<< HEAD
-               file_exists_error)
-  expect_equal(pops(infected_file =  infected_file,
-=======
-               "file does not exist", fixed = TRUE)
+               file_exists_error, fixed = TRUE)
   expect_error(pops(infected_file =  infected_file,
->>>>>>> 9e0f9210
                     host_file =  host_file,
                     total_populations_file =  host_file,
                     management = TRUE,
@@ -198,13 +128,7 @@
                                   package = "PoPS"),
                     parameter_means = parameter_means,
                     parameter_cov_matrix = parameter_cov_matrix),
-<<<<<<< HEAD
-               raster_type_error)
-
-=======
-               "file is not one of '.grd', '.tif', '.img', or '.vrt'",
-               fixed = TRUE)
->>>>>>> 9e0f9210
+               raster_type_error, fixed = TRUE)
 })
 
 test_that("Model stops if time and date parameters are of the wrong type and/or
@@ -228,60 +152,35 @@
                     time_step = "two",
                     parameter_means = parameter_means,
                     parameter_cov_matrix = parameter_cov_matrix),
-<<<<<<< HEAD
-               time_step_error)
-  expect_equal(pops(infected_file = infected_file,
-=======
-               "Time step must be one of 'week', 'month' or 'day'", fixed = TRUE)
-  expect_error(pops(infected_file = infected_file,
->>>>>>> 9e0f9210
+               time_step_error, fixed = TRUE)
+  expect_error(pops(infected_file = infected_file,
                     host_file = host_file,
                     total_populations_file = host_file,
                     end_date = "two",
                     parameter_means = parameter_means,
                     parameter_cov_matrix = parameter_cov_matrix),
-<<<<<<< HEAD
-              date_format_error)
-  expect_equal(pops(infected_file = infected_file,
-=======
-               time_format_error, fixed = TRUE)
-  expect_error(pops(infected_file = infected_file,
->>>>>>> 9e0f9210
+              date_format_error, fixed = TRUE)
+  expect_error(pops(infected_file = infected_file,
                     host_file = host_file,
                     total_populations_file = host_file,
                     end_date = 156,
                     parameter_means = parameter_means,
                     parameter_cov_matrix = parameter_cov_matrix),
-<<<<<<< HEAD
-              date_format_error)
-  expect_equal(pops(infected_file = infected_file,
-=======
-               time_format_error, fixed = TRUE)
-  expect_error(pops(infected_file = infected_file,
->>>>>>> 9e0f9210
+              date_format_error, fixed = TRUE)
+  expect_error(pops(infected_file = infected_file,
                     host_file = host_file,
                     total_populations_file = host_file,
                     start_date = "five",
                     parameter_means = parameter_means,
                     parameter_cov_matrix = parameter_cov_matrix),
-<<<<<<< HEAD
-              date_format_error)
-  expect_equal(pops(infected_file = infected_file,
-=======
-               time_format_error, fixed = TRUE)
-  expect_error(pops(infected_file = infected_file,
->>>>>>> 9e0f9210
+              date_format_error, fixed = TRUE)
+  expect_error(pops(infected_file = infected_file,
                     host_file = host_file,
                     total_populations_file = host_file,
                     start_date = 19,
                     parameter_means = parameter_means,
                     parameter_cov_matrix = parameter_cov_matrix),
-<<<<<<< HEAD
-              date_format_error)
-=======
-               time_format_error, fixed = TRUE)
->>>>>>> 9e0f9210
-
+              date_format_error, fixed = TRUE)
 })
 
 test_that("Model stops if kernel is of the wrong type and/or dimension", {
@@ -306,28 +205,15 @@
                    parameter_means = parameter_means,
                    natural_kernel_type = "none",
                    parameter_cov_matrix = parameter_cov_matrix),
-<<<<<<< HEAD
-              natural_kernel_error)
-            expect_equal(
-=======
-              "Natural kernel type not one of 'cauchy', 'exponential',
-      'uniform','deterministic neighbor','power law', 'hyperbolic secant',
-      'gamma', 'weibull', 'logistic'", fixed = TRUE)
+              natural_kernel_error, fixed = TRUE)
             expect_error(
->>>>>>> 9e0f9210
               pops(infected_file = infected_file,
                    host_file = host_file,
                    total_populations_file = host_file,
                    parameter_means = parameter_means,
                    anthropogenic_kernel_type = "none",
                    parameter_cov_matrix = parameter_cov_matrix),
-<<<<<<< HEAD
-              anthropogenic_kernel_error)
-=======
-              "Anthropogenic kernel type not one of 'cauchy', 'exponential',
-      'uniform','deterministic neighbor','power law', 'hyperbolic secant',
-      'gamma', 'weibull', 'logistic'", fixed = TRUE)
->>>>>>> 9e0f9210
+              anthropogenic_kernel_error, fixed = TRUE)
           })
 
 test_that("Input raster resolutions, extents, and crs all match", {
@@ -358,16 +244,9 @@
                                   package = "PoPS"),
                     parameter_means = parameter_means,
                     parameter_cov_matrix = parameter_cov_matrix),
-<<<<<<< HEAD
-               extent_error)
-  expect_equal(pops(infected_file =
-                      system.file("extdata", "simple5x5", "total_plants.tif", package = "PoPS"),
-=======
                extent_error, fixed = TRUE)
   expect_error(pops(infected_file =
-                      system.file("extdata", "simple5x5", "total_plants.tif",
-                                  package = "PoPS"),
->>>>>>> 9e0f9210
+                      system.file("extdata", "simple5x5", "total_plants.tif", package = "PoPS"),
                     host_file = host_file,
                     total_populations_file = host_file,
                     parameter_means = parameter_means,
