--- conflicted
+++ resolved
@@ -150,8 +150,6 @@
 
           })
 
-<<<<<<< HEAD
-=======
 test_that("ABC calibration has correctly formatted returns with multiple output
           comparisons", {
             skip_on_appveyor()
@@ -303,7 +301,6 @@
 
           })
 
->>>>>>> f84016ef
 test_that("ABC calibration has correctly formatted returns and runs with a
           single output comparison", {
             skip_on_appveyor()
@@ -316,13 +313,8 @@
             prior_cov_matrix <- matrix(ncol = 6, nrow = 6, 0)
             params_to_estimate <- c(T, T, T, T, F, F)
             number_of_generations <- 3
-<<<<<<< HEAD
-            generation_size <- 10
-            checks <- c(1700, 140000, 900, 1000)
-=======
             generation_size <- 5
             checks <- c(1700, 140000, 90000, 1000)
->>>>>>> f84016ef
             infected_file <-
               system.file("extdata", "simple20x20", "initial_infection.tif",
                           package = "PoPS")
@@ -363,21 +355,13 @@
             pesticide_duration <- c(0)
             pesticide_efficacy <- 1.0
             mask <- NULL
-<<<<<<< HEAD
-            success_metric <- "number of locations and total distance"
-=======
             success_metric <- "residual error"
->>>>>>> f84016ef
             output_frequency <- "year"
             output_frequency_n <- 1
             movements_file <- ""
             use_movements <- FALSE
             percent_natural_dispersal <- 1.0
-<<<<<<< HEAD
             anthropogenic_distance_scale <- 0.1
-=======
-            anthropogenic_distance_scale <- 0.0
->>>>>>> f84016ef
             number_of_iterations <- 10
             number_of_cores <- 2
             start_exposed <- FALSE
@@ -392,10 +376,8 @@
             output_frequency_n <- 1
             use_spreadrates <- FALSE
             calibration_method <- "ABC"
-<<<<<<< HEAD
             number_of_iterations <- 10
-=======
->>>>>>> f84016ef
+
 
             data <- calibrate(infected_years_file,
                               number_of_observations,
